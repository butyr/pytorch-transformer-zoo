import torch
import torch.nn as nn
from torch.utils.data import DataLoader

<<<<<<< HEAD
=======
device = torch.device("cuda" if torch.cuda.is_available() else "cpu")

>>>>>>> 7490e692

class Trainer:

    def __init__(
            self,
            flags,
            model,
            train_dataset,
            eval_dataset,
            tb_writer,
            vocab_size,
            save_path=None,
    ):
        self.flags = flags
        self.model = model.to(device)
        self.train_dataset = train_dataset
        self.eval_dataset = eval_dataset
        self.train_dataloader = self._get_dataloader(train=True)
        self.eval_dataloader = self._get_dataloader()
        self.tb_writer = tb_writer
        self.vocab_size = vocab_size
        self.save_path = save_path if save_path is not None else '../checkpoints/model.ckp'

        self.optimizer = self._get_optimizer()
        self.loss_fn = self._get_loss_fn()

    def _get_optimizer(self):
        return torch.optim.Adam(self.model.parameters(), self.flags.lr)

    @staticmethod
    def _get_loss_fn():
        return nn.CrossEntropyLoss()

    def fit(self):
        print("Train on {0} samples, validate on {1} samples".format(
            self.train_dataset.len, self.eval_dataset.len
        ))

        for epoch in range(self.flags.epochs):
            print("Epoch {0}/{1}".format(epoch, self.flags.epochs))

            for batch_idx, batch in enumerate(self.train_dataloader):
                batch_src, batch_tgt = batch
                batch_src = batch_src.to(device)
                batch_tgt = batch_tgt.to(device)

                self.model.train()
                self.optimizer.zero_grad()

                outputs = self.model(batch_src, batch_tgt)
                loss = self.loss_fn(
                    outputs.reshape(-1, self.vocab_size),
                    batch_tgt.reshape(-1)
                )
                loss.backward()
                self.optimizer.step()

                t = (epoch * len(batch)) + batch_idx
                self.tb_writer.add_scalar('Train/loss', loss, t)
                self.tb_writer.add_scalar('Train/learning_rate', self._get_lr(), t)

                if (batch_idx + 1) % self.flags.eval_rate == 0:
                    valid_loss = self.evaluate()
                    self.tb_writer.add_scalar('Valid/loss', valid_loss, t)

    def predict(self, inputs):
        with torch.no_grad():
            self.model.eval()

            outputs_dummy = torch.zeros(inputs.shape+(self.vocab_size,))
            return self._predict_loop(inputs.to(device), outputs_dummy.to(device))

    def evaluate(self):
        valid_loss = 0

        with torch.no_grad():
            self.model.eval()

            for batch_src, batch_tgt in self.eval_dataloader:
                batch_src = batch_src.to(device)
                batch_tgt = batch_src.to(device)
                batch_dummy = torch.zeros(
                    batch_tgt.shape+(self.vocab_size,)
                ).to(device)
                outputs = self._predict_loop(batch_src, batch_dummy)

                valid_loss += self.loss_fn(
                    outputs.reshape(-1, self.vocab_size),
                    batch_tgt.reshape(-1)
                )

        num_batches = (len(self.eval_dataset)//self.flags.batch_size)
        return valid_loss/num_batches

    def _predict_loop(self, batch_src, batch_dummy):
        for _ in range(batch_dummy.shape[1]):
            batch_dummy = self.model(
                batch_src,
                torch.argmax(batch_dummy, dim=2)
            )

        return batch_dummy

    def _get_bleu_score(self, outputs, batch_tgt):
        pass

    def save_model(self):
        pass

    def load_model(self):
        pass

    def _get_dataloader(self, train=False):

        if train:
            return DataLoader(
                self.train_dataset,
                batch_size=self.flags.batch_size,
                shuffle=self.flags.train_shuffle,
                num_workers=self.flags.num_workers,
                collate_fn=self.train_dataset.pad_collate,
            )
        else:
            return DataLoader(
                self.eval_dataset,
                batch_size=self.flags.batch_size,
                num_workers=self.flags.num_workers,
                collate_fn=self.eval_dataset.pad_collate,
            )

    def _get_lr(self):
        for param_group in self.optimizer.param_groups:
            return param_group['lr']<|MERGE_RESOLUTION|>--- conflicted
+++ resolved
@@ -2,11 +2,8 @@
 import torch.nn as nn
 from torch.utils.data import DataLoader
 
-<<<<<<< HEAD
-=======
 device = torch.device("cuda" if torch.cuda.is_available() else "cpu")
 
->>>>>>> 7490e692
 
 class Trainer:
 
