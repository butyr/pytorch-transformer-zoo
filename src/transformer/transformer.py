"""Implement transformer model as presented in https://arxiv.org/abs/1706.03762."""

import copy
from collections import OrderedDict
from torch.autograd import Variable
import torch
import torch.nn.functional as F
import torch.nn as nn
import numpy as np

<<<<<<< HEAD
=======
device = torch.device("cuda" if torch.cuda.is_available() else "cpu")

>>>>>>> 7490e692

class MultiSequential(nn.Sequential):
    """Sequential model with as many inputs as outputs."""

    def forward(self, *inputs):
        for module in self._modules.values():
            if type(inputs) == tuple:
                inputs = module(*inputs)
            else:
                inputs = module(inputs)
        return inputs


def clones(module, n):
    """Produce n identical layers."""
    return nn.ModuleList([copy.deepcopy(module) for _ in range(n)])


def seq_clones(module, seq_len):
    """Produce sequential model with seq_len identical layers."""

    return MultiSequential(
        OrderedDict(
            [('layer{}'.format(i), copy.deepcopy(module))
             for i in range(seq_len)]
        )
    )


class MultiHeadAttention(nn.Module):
    """Implement multi-head attention module.

    Args:
        model_dim: dimension of embedding.
        nheads: number of attention heads.
        mask: sets whether an input mask should be used.
    """

    def __init__(self, model_dim, nheads, p=0.1, mask=None):
        super().__init__()

        self.mask = mask
        self.nheads = nheads
        self.model_dim = model_dim

        self.linear_q = nn.Linear(model_dim, model_dim)
        self.linear_k = nn.Linear(model_dim, model_dim)
        self.linear_v = nn.Linear(model_dim, model_dim)
        self.linear_out = nn.Linear(model_dim, model_dim)

        self.att = None

        self.dropout = nn.Dropout(p=p)

    def forward(self, query, key, value):
        """Compute multi-head attention forward pass.

        Args:
            query: tensor with shape (batch_size, sentence_len1, model_dim).
            key: tensor with shape (batch_size, sentence_len2, model_dim).
            value: tensor with shape (batch_size, sentence_len2, model_dim).

        Returns:
            tensor with shape (batch_size, sentence_len1, model_dim).
        """

        assert self.model_dim % self.nheads == 0

        key_dim = self.model_dim//self.nheads
        shape_q = query.shape[:2]+(self.nheads, key_dim)
        shape_k = key.shape[:2]+(self.nheads, key_dim)
        shape_v = value.shape[:2]+(self.nheads, key_dim)

        ret = self.attention(
            self.linear_q(query).reshape(shape_q),
            self.linear_k(key).reshape(shape_k),
            self.linear_v(value).reshape(shape_v)
        )
        ret = ret.reshape(ret.shape[:2] + (self.model_dim,))

        return self.dropout(self.linear_out(ret))

    def attention(self, query, key, value):
        """Compute scaled dot-product attention.

        Args:
            query: tensor with shape (batch_size, sentence_len1, nheads, key_dim).
            key: tensor with shape (batch_size, sentence_len2, nheads, key_dim).
            value: tensor with shape (batch_size, sentence_len2, nheads, key_dim).

        Returns:
            tensor with shape (batch_size, sentence_len1, nheads, key_dim).
        """

        score = torch.einsum('bqhd,bkhd->bhqk', query, key)
        if self.mask == 'triu':
            mask = torch.triu(
                torch.ones(score.shape, dtype=torch.bool), diagonal=1
            )
            score[mask] = -float('inf')

        if self.mask == 'diag':
            mask = torch.eye(
                n=score.shape[2], m=score.shape[3], dtype=torch.bool,
            )
            mask = mask.reshape(-1).repeat(
                (1, np.prod(score.shape[:2]))
            ).reshape(score.shape)

            score[mask] = -float('inf')

        self.att = F.softmax(score / np.sqrt(score.shape[-1]), dim=-1)
        ret = torch.einsum('bhqk,bkhd->bqhd', self.att, value)

        return ret


class Embedding(nn.Module):
    """Implement input and output embedding with tied weights."""

    def __init__(self, vocab_size, model_dim):
        super().__init__()

        self.vocab_size = vocab_size
        self.model_dim = model_dim

        self.encoder = nn.Embedding(vocab_size, model_dim)
        self.decoder = nn.Linear(model_dim, vocab_size, bias=False)

        self.decoder.weight = self.encoder.weight

    def forward(self, x, inverse=False):
        if inverse:
            return self.decoder(x)

        return self.encoder(x) * np.sqrt(self.model_dim)


class PositionalEncoder(nn.Module):
    """Implement the Positional Encoder function.

    Based on https://nlp.seas.harvard.edu/2018/04/03/attention.html.
    """

    def __init__(self, d_model, max_len=5000, p=0.1):
        super().__init__()

        # Compute the positional encodings once in log space.
        pos_enc = torch.zeros(max_len, d_model)
        position = torch.arange(0, max_len).unsqueeze(1)
        div_term = torch.exp(torch.arange(0, d_model, 2) *
                             -(np.log(10000.0) / d_model))
        pos_enc[:, 0::2] = torch.sin(position * div_term)
        pos_enc[:, 1::2] = torch.cos(position * div_term)
        pos_enc = pos_enc.unsqueeze(0)
        self.register_buffer('pe', pos_enc)

        self.dropout = nn.Dropout(p=p)

    def forward(self, x):
        x = x + Variable(self.pe[:, :x.size(1)],
                         requires_grad=False)
        return self.dropout(x)


class EncoderLayer(nn.Module):
    """Implement encoder sub-layers."""

    def __init__(self, model_dim, hidden_dim, nheads, p=0.1):
        super().__init__()
        self.mhatt = MultiHeadAttention(
            model_dim, nheads, p, mask='diag',
        )
        self.ffn = nn.Sequential(
            nn.Linear(model_dim, hidden_dim),
            nn.ReLU(),
            nn.Linear(hidden_dim, model_dim),
            nn.Dropout(p=p),
        )

        self.layer_norms = clones(nn.LayerNorm(model_dim), 2)

    def forward(self, src):
        src_att = self.layer_norms[0](self.mhatt(src, src, src) + src)
        src_out = self.layer_norms[1](self.ffn(src_att) + src_att)

        return src_out


class DecoderLayer(nn.Module):
    """Implement decoder sub-layers."""

    def __init__(self, model_dim, hidden_dim, nheads, p=0.1):
        super().__init__()
        self.mhatt_masked = MultiHeadAttention(
            model_dim, nheads, p, mask='triu',
        )
        self.mhatt = MultiHeadAttention(model_dim, nheads, p)

        self.ffn = nn.Sequential(
            nn.Linear(model_dim, hidden_dim),
            nn.ReLU(),
            nn.Linear(hidden_dim, model_dim),
            nn.Dropout(p=p),
        )

        self.layer_norms = clones(nn.LayerNorm(model_dim), 3)

    def forward(self, tgt, enc):
        tgt_att1 = self.layer_norms[0](self.mhatt_masked(tgt, tgt, tgt) + tgt)
        tgt_att2 = self.layer_norms[1](self.mhatt(tgt_att1, enc, enc) + tgt_att1)
        tgt_out = self.layer_norms[2](self.ffn(tgt_att2) + tgt_att2)

        return tgt_out, enc


class Transformer(nn.Module):
    """Implement transformer model.

    Args:
        vocab_size: number of unique tokens in vocabulary.
        model_dim: dimension of embedding.
        hidden_dim: size of hidden layer in feed forward sub-layers.
        nheads: number of attention heads.
        max_len: maximum sentence length used to pre-compute positional encoder.
        depth: number of encoder and decoder sub-layers.
    """

    def __init__(
            self,
            vocab_size,
            model_dim,
            hidden_dim,
            nheads,
            depth,
            p=0.1,
            max_len=5000,
    ):
        super().__init__()
        self.embedding = Embedding(vocab_size, model_dim)
        self.pos_enc = PositionalEncoder(model_dim, max_len, p)

        self.encoder = seq_clones(
            EncoderLayer(model_dim, hidden_dim, nheads, p), depth,
        )
        self.decoder = seq_clones(
            DecoderLayer(model_dim, hidden_dim, nheads, p), depth,
        )

        self.apply(self._init_weights)

        self.src_embedding = None
        self.tgt_embedding = None

    def forward(self, src, tgt):
        right_shift = torch.zeros((tgt.shape[0], 1), dtype=torch.long, device=device)
        tgt_rs = torch.cat([right_shift, tgt], dim=1)[:, :-1]

        self.src_embedding = self.embedding(src)
        self.tgt_embedding = self.embedding(tgt_rs)

        src_pe = self.pos_enc(self.src_embedding)
        tgt_pe = self.pos_enc(self.tgt_embedding)

        dec, _ = self.decoder(tgt_pe, self.encoder(src_pe))

        return self.embedding(dec, inverse=True)

    @staticmethod
    def _init_weights(module):
        if isinstance(module, nn.Linear):
            nn.init.xavier_uniform_(module.weight)
            if module.bias is not None:
                module.bias.data.fill_(0.1)

        elif isinstance(module, nn.Embedding):
            nn.init.xavier_uniform_(module.weight)<|MERGE_RESOLUTION|>--- conflicted
+++ resolved
@@ -8,11 +8,8 @@
 import torch.nn as nn
 import numpy as np
 
-<<<<<<< HEAD
-=======
 device = torch.device("cuda" if torch.cuda.is_available() else "cpu")
 
->>>>>>> 7490e692
 
 class MultiSequential(nn.Sequential):
     """Sequential model with as many inputs as outputs."""
